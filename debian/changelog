--- conflicted
+++ resolved
@@ -1,8 +1,4 @@
-<<<<<<< HEAD
-wireshark (1.2.1) unstable; urgency=low
-=======
-wireshark (1.3.0) unstable; urgency=low
->>>>>>> 4a500929
+wireshark (1.2.2) unstable; urgency=low
 
   * Self-made package
 
