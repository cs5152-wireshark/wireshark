--- conflicted
+++ resolved
@@ -336,13 +336,6 @@
         struct ssh_flow_data *global_data,
         int offset, proto_tree *tree, int is_response,
         gboolean *need_desegmentation);
-<<<<<<< HEAD
-=======
-// static int ssh_dissect_key_exchange(tvbuff_t *tvb, packet_info *pinfo,
-//         struct ssh_flow_data *global_data,
-//         int offset, proto_tree *tree, int is_response,
-//         gboolean *need_desegmentation);
->>>>>>> daed123a
 static int ssh_dissect_kex_dh(guint8 msg_code, tvbuff_t *tvb,
         packet_info *pinfo, int offset, proto_tree *tree);
 static int ssh_dissect_kex_dh_gex(guint8 msg_code, tvbuff_t *tvb,
@@ -353,32 +346,17 @@
         gboolean *need_desegmentation);
 
 static int ssh_dissect_encrypted_packet(tvbuff_t *tvb, packet_info *pinfo,
-<<<<<<< HEAD
         struct ssh_flow_data *global_data,
         int offset, proto_tree *tree, int is_response,
         gboolean *need_desegmentation);
-=======
-        struct ssh_peer_data *peer_data,
-        int offset, proto_tree *tree);
-
->>>>>>> daed123a
 static int ssh_dissect_decrypted_packet(tvbuff_t *tvb, packet_info *pinfo,
         struct ssh_flow_data *global_data,
         int offset, proto_tree *tree, int is_response,
         gboolean *need_desegmentation);
-<<<<<<< HEAD
 static int ssh_dissect_transport_algorithm_negotiation(tvbuff_t *tvb, packet_info *pinfo,
         struct ssh_flow_data *global_data,
         int offset, proto_tree *tree, int is_response,
         guint8 msg_code);
-=======
-
-static int ssh_dissect_transport_algorithm_negotiation(tvbuff_t *tvb, packet_info *pinfo,
-        struct ssh_flow_data *global_data, 
-        int offset, proto_tree *tree, int is_response, 
-        guint8 msg_code);
-
->>>>>>> daed123a
 static void ssh_choose_algo(gchar *client, gchar *server, gchar **result);
 static void ssh_set_mac_length(struct ssh_peer_data *peer_data);
 static void ssh_set_kex_specific_dissector(struct ssh_flow_data *global_data);
@@ -534,23 +512,12 @@
         ((peer_data->frame_key_end == 0) || (pinfo->num < peer_data->frame_key_end) ||
                 ((pinfo->num == peer_data->frame_key_end) && (offset < peer_data->frame_key_end_offset))))) {
         offset = ssh_dissect_decrypted_packet(tvb, pinfo, global_data,
-<<<<<<< HEAD
                 offset, ssh2_tree, is_response,
                 need_desegmentation);
     } else {
         offset = ssh_dissect_encrypted_packet(tvb, pinfo, global_data,
             offset, ssh2_tree, is_response,
             need_desegmentation);
-=======
-            offset, ssh2_tree, is_response,
-            need_desegmentation);
-        // offset = ssh_dissect_key_exchange(tvb, pinfo, global_data,
-        //     offset, ssh2_tree, is_response,
-        //     need_desegmentation);
-    } else {
-        offset = ssh_dissect_encrypted_packet(tvb, pinfo,
-                &global_data->peer_data[is_response], offset, ssh2_tree);
->>>>>>> daed123a
     }
 
     if (ssh2_tree) {
@@ -757,11 +724,7 @@
     guint   msg_code;
 
     proto_item *ti;
-<<<<<<< HEAD
     proto_item *msg_type_tree = NULL;
-=======
-    proto_item *msg_type_tree =NULL;
->>>>>>> daed123a
 
     /*
      * We use "tvb_ensure_captured_length_remaining()" to make sure there
@@ -823,7 +786,6 @@
     /* msg_code */
     msg_code = tvb_get_guint8(tvb, offset);
 
-<<<<<<< HEAD
     /* Transport layer protocol */
     /* Generic (1-19) */
     if(msg_code >= 1 && msg_code <= 19) {
@@ -896,70 +858,6 @@
         proto_tree_add_item(msg_type_tree, hf_ssh2_msg_code, tvb, offset, 1, ENC_BIG_ENDIAN);
         offset+=1;
         // TODO: offset = ssh_dissect_local_extention(tvb, pinfo, global_data, offset, msg_type_tree, is_response, msg_code);
-=======
-    /* Transport layer protocol: generic (1-19) */
-    if(msg_code >= 1 && msg_code <= 19) {
-        msg_type_tree=proto_tree_add_subtree(tree, tvb, offset, plen-1, ett_key_exchange, NULL, "Message: Transport (generic)");
-        proto_tree_add_item(msg_type_tree, hf_ssh2_msg_code, tvb, offset, 1, ENC_BIG_ENDIAN);
-        offset+=1;
-        // TODO:
-    }
-    /* Transport layer protocol: Algorithm negotiation (20-29) */
-    else if (msg_code >= 20 && msg_code <= 29) {
-        msg_type_tree=proto_tree_add_subtree(tree, tvb, offset, plen-1, ett_key_exchange, NULL, "Message: Transport (algorithm negotiation)");
-        offset = ssh_dissect_transport_algorithm_negotiation(tvb, pinfo, global_data, offset, msg_type_tree, is_response, msg_code);
-    }
-    /* Transport layer: Key exchange method specific (reusable) (30-49) */
-    else if (msg_code >= 30 && msg_code <= 49) {
-        msg_type_tree=proto_tree_add_subtree(tree, tvb, offset, plen-1, ett_key_exchange, NULL, "Message: Transport (key exchange method specific)");
-        offset = global_data->kex_specific_dissector(msg_code, tvb, pinfo, offset, msg_type_tree);
-    }
-
-    /* User authentication protocol: generic (50-59) */
-    else if (msg_code >= 50 && msg_code <= 59) {
-        msg_type_tree=proto_tree_add_subtree(tree, tvb, offset, plen-1, ett_key_exchange, NULL, "Message: User authentication (generic)");
-        proto_tree_add_item(msg_type_tree, hf_ssh2_msg_code, tvb, offset, 1, ENC_BIG_ENDIAN);
-        offset+=1;
-        // TODO:    
-    }
-    /* User authentication protocol: method specific (reusable) (60-79) */
-    else if (msg_code >= 60 && msg_code <= 79) {
-        msg_type_tree=proto_tree_add_subtree(tree, tvb, offset, plen-1, ett_key_exchange, NULL, "Message: User authentication (method specific)");
-        proto_tree_add_item(msg_type_tree, hf_ssh2_msg_code, tvb, offset, 1, ENC_BIG_ENDIAN);
-        offset+=1;
-        // TODO:    
-    }
-
-    /* Connection protocol: generic (80-89) */
-    else if (msg_code >= 80 && msg_code <= 89) {
-        msg_type_tree=proto_tree_add_subtree(tree, tvb, offset, plen-1, ett_key_exchange, NULL, "Message: Connection (generic)");
-        proto_tree_add_item(msg_type_tree, hf_ssh2_msg_code, tvb, offset, 1, ENC_BIG_ENDIAN);
-        offset+=1;
-        // TODO:    
-    }
-    /* Connection protocol: channel related messages (90-127) */
-    else if (msg_code >= 90 && msg_code <= 127) {
-        msg_type_tree=proto_tree_add_subtree(tree, tvb, offset, plen-1, ett_key_exchange, NULL, "Message: Connection (channel related)");
-        proto_tree_add_item(msg_type_tree, hf_ssh2_msg_code, tvb, offset, 1, ENC_BIG_ENDIAN);
-        offset+=1;
-        // TODO:
-    }
-
-    /* 128-191 reserved for client protocols */
-    else if (msg_code >= 128 && msg_code <= 191) {
-        msg_type_tree=proto_tree_add_subtree(tree, tvb, offset, plen-1, ett_key_exchange, NULL, "Message: Client protocol");
-        proto_tree_add_item(msg_type_tree, hf_ssh2_msg_code, tvb, offset, 1, ENC_BIG_ENDIAN);
-        offset+=1;
-        // TODO:
-    }
-
-    /* 192-255 local extensions */
-    else if (msg_code >= 192 && msg_code <= 255) {
-        msg_type_tree=proto_tree_add_subtree(tree, tvb, offset, plen-1, ett_key_exchange, NULL, "Message: Local Extension");
-        proto_tree_add_item(msg_type_tree, hf_ssh2_msg_code, tvb, offset, 1, ENC_BIG_ENDIAN);
-        offset+=1;
-        // TODO:
->>>>>>> daed123a
     }
 
     len = plen+4-padding_length-(offset-last_offset);
@@ -976,15 +874,9 @@
 }
 
 static int
-<<<<<<< HEAD
 ssh_dissect_transport_algorithm_negotiation(tvbuff_t *tvb, packet_info *pinfo,
         struct ssh_flow_data *global_data,
         int offset, proto_tree *tree, int is_response,
-=======
-ssh_dissect_transport_algorithm_negotiation(tvbuff_t *tvb, packet_info *pinfo, 
-        struct ssh_flow_data *global_data, int offset, 
-        proto_tree *tree, int is_response, 
->>>>>>> daed123a
         guint8 msg_code)
 {
     struct ssh_peer_data *peer_data = &global_data->peer_data[is_response];
@@ -1014,11 +906,7 @@
 
             /* some ciphers have their own MAC so the "negotiated" one is meaningless */
             if(peer_data->enc && (0 == strcmp(peer_data->enc, "aes128-gcm@openssh.com") ||
-<<<<<<< HEAD
                                 0 == strcmp(peer_data->enc, "aes256-gcm@openssh.com"))) {
-=======
-                                    0 == strcmp(peer_data->enc, "aes256-gcm@openssh.com"))) {
->>>>>>> daed123a
                 peer_data->mac = wmem_strdup(wmem_file_scope(), (const gchar *)"<implicit>");
                 peer_data->mac_length = 16;
                 peer_data->length_is_plaintext = 1;
@@ -1044,153 +932,6 @@
     return offset;
 }
 
-<<<<<<< HEAD
-=======
-// static int
-// ssh_dissect_key_exchange(tvbuff_t *tvb, packet_info *pinfo,
-//         struct ssh_flow_data *global_data,
-//         int offset, proto_tree *tree, int is_response,
-//         gboolean *need_desegmentation)
-// {
-//     guint   plen, len;
-//     guint8  padding_length;
-//     guint   remain_length;
-//     int     last_offset=offset;
-//     guint   msg_code;
-
-//     proto_item *ti;
-//     proto_item *msg_type_tree =NULL;
-
-//     struct ssh_peer_data *peer_data = &global_data->peer_data[is_response];
-
-//     /*
-//      * We use "tvb_ensure_captured_length_remaining()" to make sure there
-//      * actually *is* data remaining.
-//      *
-//      * This means we're guaranteed that "remain_length" is positive.
-//      */
-//     remain_length = tvb_ensure_captured_length_remaining(tvb, offset);
-//     /*
-//      * Can we do reassembly?
-//      */
-//     if (ssh_desegment && pinfo->can_desegment) {
-//         /*
-//          * Yes - would an SSH header starting at this offset
-//          * be split across segment boundaries?
-//          */
-//         if (remain_length < 4) {
-//             /*
-//              * Yes.  Tell the TCP dissector where the data for
-//              * this message starts in the data it handed us and
-//              * that we need "some more data."  Don't tell it
-//              * exactly how many bytes we need because if/when we
-//              * ask for even more (after the header) that will
-//              * break reassembly.
-//              */
-//             pinfo->desegment_offset = offset;
-//             pinfo->desegment_len = DESEGMENT_ONE_MORE_SEGMENT;
-//             *need_desegmentation = TRUE;
-//             return offset;
-//         }
-//     }
-//     plen = tvb_get_ntohl(tvb, offset) ;
-
-//     if (ssh_desegment && pinfo->can_desegment) {
-//         if (plen +4 >  remain_length) {
-//             pinfo->desegment_offset = offset;
-//             pinfo->desegment_len = plen+4 - remain_length;
-//             *need_desegmentation = TRUE;
-//             return offset;
-//         }
-//     }
-//     /*
-//      * Need to check plen > 0x80000000 here
-//      */
-
-//     ti = proto_tree_add_uint(tree, hf_ssh_packet_length, tvb,
-//                     offset, 4, plen);
-//     if (plen >= 0xffff) {
-//         expert_add_info_format(pinfo, ti, &ei_ssh_packet_length, "Overly large number %d", plen);
-//         plen = remain_length-4;
-//     }
-//     offset+=4;
-
-//     /* padding length */
-//     padding_length = tvb_get_guint8(tvb, offset);
-//     proto_tree_add_uint(tree, hf_ssh_padding_length, tvb, offset, 1, padding_length);
-//     offset += 1;
-
-//     msg_type_tree=proto_tree_add_subtree(tree, tvb, offset, plen-1, ett_key_exchange, NULL, "Key Exchange");
-
-//     /* msg_code */
-//     msg_code = tvb_get_guint8(tvb, offset);
-
-//     if (msg_code >= 30 && msg_code < 40) {
-//         offset = global_data->kex_specific_dissector(msg_code, tvb, pinfo, offset, msg_type_tree);
-//     } else {
-//         proto_tree_add_item(msg_type_tree, hf_ssh2_msg_code, tvb, offset, 1, ENC_BIG_ENDIAN);
-//         offset += 1;
-
-//         col_append_sep_str(pinfo->cinfo, COL_INFO, NULL,
-//             val_to_str(msg_code, ssh2_msg_vals, "Unknown (%u)"));
-
-//         /* 16 bytes cookie  */
-//         switch(msg_code)
-//         {
-//         case SSH_MSG_KEXINIT:
-//             if ((peer_data->frame_key_start == 0) || (peer_data->frame_key_start == pinfo->num)) {
-//                 offset = ssh_dissect_key_init(tvb, offset, msg_type_tree, is_response, global_data);
-//                 peer_data->frame_key_start = pinfo->num;
-//             }
-//             break;
-//         case SSH_MSG_NEWKEYS:
-//             if (peer_data->frame_key_end == 0) {
-//                 peer_data->frame_key_end = pinfo->num;
-//                 peer_data->frame_key_end_offset = offset;
-//                 ssh_choose_algo(global_data->peer_data[CLIENT_PEER_DATA].enc_proposals[is_response],
-//                                 global_data->peer_data[SERVER_PEER_DATA].enc_proposals[is_response],
-//                                 &peer_data->enc);
-
-//                 /* some ciphers have their own MAC so the "negotiated" one is meaningless */
-//                 if(peer_data->enc && (0 == strcmp(peer_data->enc, "aes128-gcm@openssh.com") ||
-//                                       0 == strcmp(peer_data->enc, "aes256-gcm@openssh.com"))) {
-//                     peer_data->mac = wmem_strdup(wmem_file_scope(), (const gchar *)"<implicit>");
-//                     peer_data->mac_length = 16;
-//                     peer_data->length_is_plaintext = 1;
-//                 }
-//                 else if(peer_data->enc && 0 == strcmp(peer_data->enc, "chacha20-poly1305@openssh.com")) {
-//                     peer_data->mac = wmem_strdup(wmem_file_scope(), (const gchar *)"<implicit>");
-//                     peer_data->mac_length = 16;
-//                 }
-//                 else {
-//                     ssh_choose_algo(global_data->peer_data[CLIENT_PEER_DATA].mac_proposals[is_response],
-//                                     global_data->peer_data[SERVER_PEER_DATA].mac_proposals[is_response],
-//                                     &peer_data->mac);
-//                     ssh_set_mac_length(peer_data);
-//                 }
-
-//                 ssh_choose_algo(global_data->peer_data[CLIENT_PEER_DATA].comp_proposals[is_response],
-//                                 global_data->peer_data[SERVER_PEER_DATA].comp_proposals[is_response],
-//                                 &peer_data->comp);
-//             }
-//             break;
-//         }
-//     }
-
-//     len = plen+4-padding_length-(offset-last_offset);
-//     if (len > 0) {
-//         proto_tree_add_item(msg_type_tree, hf_ssh_payload, tvb, offset, len, ENC_NA);
-//     }
-//     offset +=len;
-
-//     /* padding */
-//     proto_tree_add_item(tree, hf_ssh_padding_string, tvb, offset, padding_length, ENC_NA);
-//     offset+= padding_length;
-
-//     return offset;
-// }
-
->>>>>>> daed123a
 static int ssh_dissect_kex_dh(guint8 msg_code, tvbuff_t *tvb,
         packet_info *pinfo, int offset, proto_tree *tree)
 {
